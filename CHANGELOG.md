# CHANGELOG

The format is based on [Keep a Changelog](https://keepachangelog.com/en/1.0.0/)
and this project adheres to [Semantic Versioning](https://semver.org/spec/v2.0.0.html).

<<<<<<< HEAD
## [4.9.0] - 2020-06-25
### Added
- Added endpoints for unit blocks management: `get_unit_blocks`,`get_unit_unit_block_by_id`,`create_unit_block`,`update_unit_block`

## [4.8.0] - 2020-06-19
### Added
- Added endpoints for rest days management: `get_unit_reservation_buffers`,`get_unit_reservation_buffer_by_id`,`create_unit_reservation_buffer`,`update_unit_reservation_buffer`
=======
## [4.9.0] - 2020-06-26
### Added
- Added `fix reservation buffers methods`

## [4.8.0] - 2020-06-26
### Added
- Added `get_reservation_buffers`
>>>>>>> 916872f8

## [4.7.0] - 2020-05-20
### Added
- Added `get_reservation_by_id()` and `get_reservation_by_confirmation_code()`

## [4.6.0] - 2020-05-20
### Added
- Added `cancel_reservation_preview()` and `cancel_reservation_apply()` to facilitate reservation cancelling, optionally
issuing FSCs

## [4.5.0] - 2020-04-27
### Changed
- The `create_reservation()` method now accepts a list of credits to redeem as the new `fsc` parameter. This parameter
is optional.

## [4.4.3] - 2020-02-14
### Changed
- Allow caller to use `leeway` to refresh token from IdpAuth before it expires.

## [4.4.2] - 2020-02-13
### Changed
- Update `add_unit_amenity_property` request parameter to  `idamenities_properties`.

## [4.4.1] - 2020-01-30
### Changed
- Add type `unit-amenities` to add_unit_amenity and update_unit_amenity methods.

## [4.4.0] - 2020-01-27
### Added
 - The `add_unit_amenity()` method, which uses [/v1/unit-amenities](https://connect.vacasa.com/#operation/post-unit-amenities)
 - The `update_unit_amenity()` method, which uses [/v1/unit-amenities/{id}](https://connect.vacasa.com/#operation/patch-unit-amenities)

## [4.3.0] - 2020-01-27
### Added
 - The `add_unit_amenity_property()` method, which uses [v1/unit-amenity-properties](https://connect.vacasa.com/#operation/create-unit-amenity-properties)
 - The `update_unit_amenity_property()` method, which uses [/v1/unit-amenity-properties/{id}](https://connect.vacasa.com/#operation/update-unit-amenity-properties)

## [4.2.0] - 2020-01-27
### Added
 - The `get_unit_amenity_properties()` method, which uses [v1/unit-amenity-properties](https://connect.vacasa.com/#operation/get-unit-amenity-properties)

## [4.1.0] - 2020-01-20
### Added
- param `headers` to the `create_reservation` method, which uses [v1/reservations](https://connect.vacasa.com/#operation/post-reservations)

## [4.0.5] - 2020-01-17
### Added
- Add call for contact languages.

## [4.0.4] - 2020-01-13
### Added
- Add calls for contract template versions, forms, channel fee cost sharings, and amendment by notices.

## [4.0.3] - 2020-01-07
### Changed
- 400 errors now logged as info, and only 500 errors added as errors.

## [4.0.1] - 2020-01-02
### Fixed
- create_cancelled_reservation() now properly converts the `departure` parameter into the `last_night` value by
  subtracting one day.

# [4.0.0] - 2019-12-18
### Changed
- Renamed one parameter from the `create_reservation_import` method `external_id` -> `listing_channel_reservation_id`, and it
  now accepts a `str` instead of an `int`.

# [3.0.0] - 2019-12-16
### Changed
- Removed four parameters from the `create_reservation_seed` method (`unit_id`, `arrival`, `departure`, and
  `discount_id`). These values are now extracted from the quote instead.

# [2.2.10] - 2019-12-09
### Added
- param `email` and `notes` are no longer required.

# [2.2.9] - 2019-11-26
### Added
- param `monthly_rent` and `management_fee` changed type from `int` to `float`.

# [2.2.8] - 2019-11-19
### Added
- param `phone2` added to reservation imports, it is a hidden post value not shown in the connect API.

# [2.2.7] - 2019-10-29
### Added
 - New `get_language_list()` method, which uses [/v1/languages](https://connect.vacasa.com/#operation/get-languages-list) to get the languages offered in Connect.
 
# [2.2.6] - 2019-10-18
### Fixed
- param `auto_pay` changed to `autopay` for reservation imports, see  [/v1/reservations-import](https://connect.vacasa.com/#operation/post-reservations-import)

# [2.2.5] - 2019-10-14
### Security
- Bump ecdsa from 0.13.2 to 0.13.3

# [2.2.4] - 2019-10-09
### Added
 - New `create_reservation_import()` method, which uses [/v1/reservations-import](https://connect.vacasa.com/#operation/post-reservations-import)

# [2.2.3] - 2019-10-04
### Added
 - param `created_by` to the `create_reservation_seed()` method, which uses [v1/reservations-seed](https://connect.vacasa.com/#operation/post-reservations-seed)

# [2.2.2] - 2019-09-25
### Added
 - param `discount_id` to the `create_reservation_seed()` method, which uses [v1/reservations-seed](https://connect.vacasa.com/#operation/post-reservations-seed)

# [2.2.1] - 2019-09-23
### Added
 - The `create_reservation_seed()` method, which uses [v1/reservations-seed](https://connect.vacasa.com/#operation/post-reservations-seed)

## [2.1.1] - 2019-08-23
### Fixed
 - not calling .json() on financial patch call result

## [2.1.0] - 2019-08-19
### Added
 - update_contact_finances()

## [2.0.0] - 2019-08-10
### Added
- New CHANGELOG.md added.

### Changes
- The `get_quote()` method now utilizes
[v2 of the quotes endpoint](https://connect.vacasait.com/#operation/get-quote-v2).<|MERGE_RESOLUTION|>--- conflicted
+++ resolved
@@ -3,15 +3,10 @@
 The format is based on [Keep a Changelog](https://keepachangelog.com/en/1.0.0/)
 and this project adheres to [Semantic Versioning](https://semver.org/spec/v2.0.0.html).
 
-<<<<<<< HEAD
-## [4.9.0] - 2020-06-25
+## [4.10.0] - 2020-06-30
 ### Added
 - Added endpoints for unit blocks management: `get_unit_blocks`,`get_unit_unit_block_by_id`,`create_unit_block`,`update_unit_block`
 
-## [4.8.0] - 2020-06-19
-### Added
-- Added endpoints for rest days management: `get_unit_reservation_buffers`,`get_unit_reservation_buffer_by_id`,`create_unit_reservation_buffer`,`update_unit_reservation_buffer`
-=======
 ## [4.9.0] - 2020-06-26
 ### Added
 - Added `fix reservation buffers methods`
@@ -19,7 +14,6 @@
 ## [4.8.0] - 2020-06-26
 ### Added
 - Added `get_reservation_buffers`
->>>>>>> 916872f8
 
 ## [4.7.0] - 2020-05-20
 ### Added
